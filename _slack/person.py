import logging

from errbot.backends.base import Person, RoomDoesNotExistError
from slack_sdk.web import WebClient

log = logging.getLogger(__name__)


class SlackPerson(Person):
    """
    This class describes a person on Slack's network.
    Reference:
        https://api.slack.com/changelog/2016-08-11-user-id-format-changes
        https://api.slack.com/docs/conversations-api
    """

    def __init__(self, webclient: WebClient, userid=None, channelid=None):
        if userid is not None and userid[0] not in ("U", "W"):
            raise Exception(
                f"This is not a Slack user or bot id: {userid} "
                "(should start with U or W)"
            )

        if channelid is not None and channelid[0] not in ("D", "C", "G"):
            raise Exception(
                f"This is not a valid Slack channelid: {channelid} "
                "(should start with D, C or G)"
            )

        self._userid = userid
        self._user_info = {}
        self._channelid = channelid
        self._channel_info = {}
        self._webclient = webclient

        if self._userid is not None:
            self._cache_user_info()
        if self._channelid is not None:
            self._cache_channel_info()

    @property
    def userid(self):
        """
        Slack ID is the only secure way to uniquely identify a user.
        """
        return self._userid

    @property
    def username(self):
        """
        Convert a Slack user ID to their display name.
        """
        return self._user_info.get("display_name", "")

    @property
    def fullname(self):
        """Convert a Slack user ID to their full name"""
        return self._user_info.get("real_name", "")

    @property
    def email(self):
        """Convert a Slack user ID to their user email"""
        return self._user_info.get("email", "")

    def _cache_user_info(self):
        """
        Cache all user info and return data.

        :rtype: dict[str, any]
        :return: the user info
        """
        if self._userid is None:
<<<<<<< HEAD
            raise ValueError("Unable to look up an undefined user id.")
=======
            raise ValueError("Unable to look up an undeined user id.")
>>>>>>> 2a839360

        res = self._webclient.users_info(user=self._userid)

        if res["ok"] is False:
            log.error(
                f"Cannot find user with ID {self._userid}. Slack Error: {res['error']}"
            )
        else:
            for attribute in ["real_name", "display_name", "email"]:
                self._user_info[attribute] = res["user"]["profile"].get(attribute, "")

    @property
    def channelid(self):
        return self._channelid

    @property
    def channelname(self):
<<<<<<< HEAD
        """
        Convert a Slack channel ID to its channel name
        """
        channel_name_key = "name"
        if self._channel_info["is_im"] is True:
            channel_name_key = "user"

        return self._channel_info[channel_name_key]

    def _cache_channel_info(self):
        """Retrieve channel info from Slack"""
=======
        """Convert a Slack channel ID to its channel name"""
        if self._channel_info["is_im"] is True:
            return self._channel_info["user"]
        else:
            return self._channel_info["name"]

    def _cache_channel_info(self):
        """
        Retrieve channel info from Slack
        """
>>>>>>> 2a839360
        if self.channelid is None:
            raise ValueError("Unable to lookup and undefined channel id.")

        if self._channel_info.get("id") is None:
            res = self._webclient.conversations_info(channel=self.channelid)
            if res["ok"] is False:
                raise RoomDoesNotExistError(
                    f"No channel with ID {self._channelid} exists.  Slack error {res['error']}"
                )
            if res["channel"]["id"] != self._channelid:
                raise ValueError(
                    "Inconsistent data detected.  "
                    f"{res['channel']['id']} does not equal {self._channelid}"
                )
            for attribute in ["name", "user", "is_im", "is_mpim", "id"]:
                self._channel_info[attribute] = res["channel"].get(attribute)

    @property
    def domain(self):
        raise NotImplementedError

    # Compatibility with the generic API.
    client = channelid
    nick = username

    # Override for ACLs
    @property
    def aclattr(self):
        # Note: Don't use str(self) here because that will return
        # an incorrect format from SlackMUCOccupant.
        # Only use user id as per https://api.slack.com/changelog/2017-09-the-one-about-usernames
        return f"{self._userid}"

    person = aclattr

    def __unicode__(self):
        return f"<@{self._userid}>"

    def __str__(self):
        return self.__unicode__()

    def __eq__(self, other):
        if not isinstance(other, SlackPerson):
            log.warning(f"tried to compare a SlackPerson with a {type(other)}")
            return False
        return other.userid == self.userid

    def __hash__(self):
        return self.userid.__hash__()
<|MERGE_RESOLUTION|>--- conflicted
+++ resolved
@@ -70,11 +70,7 @@
         :return: the user info
         """
         if self._userid is None:
-<<<<<<< HEAD
             raise ValueError("Unable to look up an undefined user id.")
-=======
-            raise ValueError("Unable to look up an undeined user id.")
->>>>>>> 2a839360
 
         res = self._webclient.users_info(user=self._userid)
 
@@ -92,7 +88,6 @@
 
     @property
     def channelname(self):
-<<<<<<< HEAD
         """
         Convert a Slack channel ID to its channel name
         """
@@ -104,18 +99,6 @@
 
     def _cache_channel_info(self):
         """Retrieve channel info from Slack"""
-=======
-        """Convert a Slack channel ID to its channel name"""
-        if self._channel_info["is_im"] is True:
-            return self._channel_info["user"]
-        else:
-            return self._channel_info["name"]
-
-    def _cache_channel_info(self):
-        """
-        Retrieve channel info from Slack
-        """
->>>>>>> 2a839360
         if self.channelid is None:
             raise ValueError("Unable to lookup and undefined channel id.")
 
